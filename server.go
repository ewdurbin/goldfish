package main

import (
	"flag"
	"fmt"
	"log"
	"net/http"
	"os"
	"os/signal"
	"strings"
	"syscall"
	"time"

	"github.com/caiyeon/goldfish/config"
	"github.com/caiyeon/goldfish/handlers"
	"github.com/caiyeon/goldfish/vault"
	"github.com/hashicorp/vault/helper/mlock"
	"github.com/labstack/echo"
	"github.com/labstack/echo/middleware"

	rice "github.com/GeertJohan/go.rice"

	"golang.org/x/crypto/acme/autocert"
)

var (
	devMode       bool
	wrappingToken string
	cfgPath       string
	cfg           *config.Config
	devVaultCh    chan struct{}
	err           error
	printVersion  bool
)

func init() {
	flag.BoolVar(&devMode, "dev", false, "Set to true to save time in development. DO NOT SET TO TRUE IN PRODUCTION!!")
	flag.BoolVar(&printVersion, "version", false, "Display goldfish's version and exit")
	flag.StringVar(&wrappingToken, "token", "", "Token generated from approle (must be wrapped!)")
	flag.StringVar(&cfgPath, "config", "", "The path of the deployment config HCL file")

	// if vault dev core is active, relay shutdown signal
	shutdownCh := make(chan os.Signal, 4)
	signal.Notify(shutdownCh, os.Interrupt, syscall.SIGTERM)
	go func() {
		<-shutdownCh
		log.Println("\n\n==> Goldfish shutdown triggered")
		if devVaultCh != nil {
			close(devVaultCh)
		}
		time.Sleep(time.Second)
		os.Exit(0)
	}()
}

func main() {
	// if --version, print and exit success
	flag.Parse()
	if printVersion {
		log.Println(versionString)
		os.Exit(0)
	}

	// if dev mode, run a localhost dev vault instance
	if devMode {
		var unsealTokens []string
		cfg, devVaultCh, unsealTokens, wrappingToken, err = config.LoadConfigDev()
		log.Println("[INFO ]: Dev mode wrapping token: " + wrappingToken)
		log.Println("[INFO ]: Dev mode unseal tokens:\n" + strings.Join(unsealTokens, "\n"))
	} else {
		cfg, err = config.LoadConfigFile(cfgPath)
	}
	if err != nil {
		panic(err)
	}

	if !cfg.DisableMlock {
		if err := mlock.LockMemory(); err != nil {
			log.Fatalf(mlockError, err.Error())
		}
	}

	vault.SetConfig(cfg.Vault)

	// if wrapping token is provided, bootstrap goldfish immediately
	if wrappingToken != "" {
		if err := vault.StartGoldfishWrapper(wrappingToken); err != nil {
			panic(err)
		}
	}

	// display welcome message
	if devMode {
		fmt.Printf(devInitString)
	}
	fmt.Printf(versionString + initString)

	// instantiate echo web server
	e := echo.New()
	e.HideBanner = true

	// setup middleware
	e.Use(middleware.Logger())
	e.Use(middleware.Recover())
	e.Use(middleware.BodyLimit("32M"))
	e.Use(middleware.GzipWithConfig(middleware.GzipConfig{
		Level: 5,
	}))

	// prevent caching by client (e.g. Safari)
	e.Use(func(next echo.HandlerFunc) echo.HandlerFunc {
		return func(c echo.Context) error {
			c.Response().Header().Set("Cache-Control", "no-cache, no-store, must-revalidate")
			return next(c)
		}
	})

	// unless explicitly disabled, some extra https configurations need to be set
	if !cfg.Listener.Tls_disable {
		// add extra security headers
		e.Use(middleware.SecureWithConfig(middleware.SecureConfig{
			XSSProtection:         "1; mode=block",
			ContentTypeNosniff:    "nosniff",
			XFrameOptions:         "SAMEORIGIN",
<<<<<<< HEAD
			ContentSecurityPolicy: "default-src 'self' blob: 'unsafe-inline' buttons.github.io api.github.com;",
=======
			ContentSecurityPolicy: "default-src 'self' https://api.github.com",
>>>>>>> 0b5dba3b
		}))

		// if redirect is set, forward port 80 to port 443
		if cfg.Listener.Tls_autoredirect {
			e.Pre(middleware.HTTPSRedirect())
			go func(c *echo.Echo) {
				e.Logger.Fatal(e.Start(":80"))
			}(e)
		}

		// if cert file and key file are not provided, try using let's encrypt
		if cfg.Listener.Tls_cert_file == "" && cfg.Listener.Tls_key_file == "" {
			e.AutoTLSManager.Cache = autocert.DirCache("/var/www/.cache")
			e.AutoTLSManager.HostPolicy = autocert.HostWhitelist(cfg.Listener.Address)
			e.Use(middleware.HTTPSRedirectWithConfig(middleware.RedirectConfig{
				Code: 301,
			}))
		}
	}

	// for production, static files are packed inside binary
	// for development, npm dev should serve the static files instead
	if !devMode {
		// use rice for static files instead of regular file system
		assetHandler := http.FileServer(rice.MustFindBox("public").HTTPBox())
		e.GET("/", echo.WrapHandler(assetHandler))
		e.GET("/assets/css/*", echo.WrapHandler(http.StripPrefix("/", assetHandler)))
		e.GET("/assets/js/*", echo.WrapHandler(http.StripPrefix("/", assetHandler)))
		e.GET("/assets/fonts/*", echo.WrapHandler(http.StripPrefix("/", assetHandler)))
		e.GET("/assets/img/*", echo.WrapHandler(http.StripPrefix("/", assetHandler)))
	}

	// API routing
	e.GET("/v1/health", handlers.Health())
	e.GET("/v1/vaulthealth", handlers.VaultHealth())
	e.POST("/v1/bootstrap", handlers.Bootstrap())

	e.POST("/v1/login", handlers.Login())
	e.POST("/v1/login/renew-self", handlers.RenewSelf())

	e.GET("/v1/token/accessors", handlers.GetTokenAccessors())
	e.POST("/v1/token/lookup-accessor", handlers.LookupTokenByAccessor())
	e.POST("/v1/token/revoke-accessor", handlers.RevokeTokenByAccessor())
	e.POST("/v1/token/create", handlers.CreateToken())
	e.GET("/v1/token/listroles", handlers.ListRoles())
	e.GET("/v1/token/role", handlers.GetRole())

	e.GET("/v1/userpass/users", handlers.GetUserpassUsers())
	e.POST("/v1/userpass/delete", handlers.DeleteUserpassUser())

	e.GET("/v1/approle/roles", handlers.GetApproleRoles())
	e.POST("/v1/approle/delete", handlers.DeleteApproleRole())

	e.GET("/v1/ldap/groups", handlers.GetLDAPGroups())
	e.GET("/v1/ldap/users", handlers.GetLDAPUsers())

	e.GET("/v1/policy", handlers.GetPolicy())
	e.DELETE("/v1/policy", handlers.DeletePolicy())

	e.GET("/v1/request", handlers.GetRequest())
	e.POST("/v1/request/add", handlers.AddRequest())
	e.POST("/v1/request/approve", handlers.ApproveRequest())
	e.DELETE("/v1/request/reject", handlers.RejectRequest())

	e.GET("/v1/transit", handlers.TransitInfo())
	e.POST("/v1/transit/encrypt", handlers.EncryptString())
	e.POST("/v1/transit/decrypt", handlers.DecryptString())

	e.GET("/v1/mount", handlers.GetMount())
	e.POST("/v1/mount", handlers.ConfigMount())

	e.GET("/v1/secrets", handlers.GetSecrets())
	e.POST("/v1/secrets", handlers.PostSecrets())
	e.DELETE("/v1/secrets", handlers.DeleteSecrets())

	e.GET("/v1/bulletins", handlers.GetBulletins())

	e.POST("/v1/wrapping/wrap", handlers.WrapHandler())
	e.POST("/v1/wrapping/unwrap", handlers.UnwrapHandler())

	// serving both static folder and API
	if cfg.Listener.Tls_disable {
		// launch http-only listener
		e.Logger.Fatal(e.Start(cfg.Listener.Address))
	} else if cfg.Listener.Tls_cert_file == "" && cfg.Listener.Tls_key_file == "" {
		// if https is enabled, but no cert provided, try let's encrypt
		e.Logger.Fatal(e.StartAutoTLS(":443"))
	} else {
		// launch listener in https
		e.Logger.Fatal(e.StartTLS(
			cfg.Listener.Address,
			cfg.Listener.Tls_cert_file,
			cfg.Listener.Tls_key_file,
		))
	}
}

const versionString = "Goldfish version: v0.7.0-rc1"

const devInitString = `

---------------------------------------------------
Starting local vault dev instance...
Your unseal token and root token can be found above
`

const initString = `
Goldfish successfully bootstrapped to vault

  .
  ...             ...
  .........       ......
   ...........   ..........
     .......... ...............
     .............................
      .............................
         ...........................
        ...........................
        ..........................
        ...... ..................
      ......    ...............
     ..        ..      ....
    .                 ..


`

const mlockError = `
Failed to use mlock to prevent swap usage: %s

Goldfish uses mlock similar to Vault. See here for details:
https://www.vaultproject.io/docs/configuration/index.html#disable_mlock

To enable mlock without launching goldfish as root:
sudo setcap cap_ipc_lock=+ep $(readlink -f $(which goldfish))

To disable mlock entirely, set disable_mlock to "1" in config file
`<|MERGE_RESOLUTION|>--- conflicted
+++ resolved
@@ -122,11 +122,7 @@
 			XSSProtection:         "1; mode=block",
 			ContentTypeNosniff:    "nosniff",
 			XFrameOptions:         "SAMEORIGIN",
-<<<<<<< HEAD
 			ContentSecurityPolicy: "default-src 'self' blob: 'unsafe-inline' buttons.github.io api.github.com;",
-=======
-			ContentSecurityPolicy: "default-src 'self' https://api.github.com",
->>>>>>> 0b5dba3b
 		}))
 
 		// if redirect is set, forward port 80 to port 443
