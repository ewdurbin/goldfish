--- conflicted
+++ resolved
@@ -143,11 +143,7 @@
 			XSSProtection:         "1; mode=block",
 			ContentTypeNosniff:    "nosniff",
 			XFrameOptions:         "SAMEORIGIN",
-<<<<<<< HEAD
 			ContentSecurityPolicy: "default-src 'self' blob: 'unsafe-inline' buttons.github.io api.github.com;",
-=======
-			ContentSecurityPolicy: "default-src 'self' https://api.github.com/repos/caiyeon/goldfish",
->>>>>>> c1dc09e0
 		}))
 
 		// if redirect is set, forward port 80 to port 443
